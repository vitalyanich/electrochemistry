--- conflicted
+++ resolved
@@ -323,8 +323,7 @@
             if zero_at_fermi:
                 return E_arr - self.efermi, 2 * DOS_arr
             else:
-<<<<<<< HEAD
-                return E_arr, DOS_arr
+                return E_arr, 2 * DOS_arr
 
 
 class Wavecar:
@@ -346,7 +345,4 @@
             band = kb[1]
             wf = wfc.wfc_r(ikpt=kpoint, iband=band, ngrid=wfc._ngrid * ngrid_factor)
             wavefunctions.append(wf)
-        return Wavecar(kb_array, wavefunctions, ngrid_factor)
-=======
-                return E_arr, 2 * DOS_arr
->>>>>>> d381bd0e
+        return Wavecar(kb_array, wavefunctions, ngrid_factor)