class Preprocessing():

    def __init__(self, E_DOS):
        self.E_DOS = E_DOS
<<<<<<< HEAD

    def get_dos(self):
        pass
=======
        
    def Process_OUTCAR(self.outcar_path):
        
>>>>>>> ae476614
<|MERGE_RESOLUTION|>--- conflicted
+++ resolved
@@ -2,12 +2,7 @@
 
     def __init__(self, E_DOS):
         self.E_DOS = E_DOS
-<<<<<<< HEAD
-
     def get_dos(self):
         pass
-=======
         
-    def Process_OUTCAR(self.outcar_path):
-        
->>>>>>> ae476614
+    def Process_OUTCAR(self.outcar_path):